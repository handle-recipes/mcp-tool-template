--- conflicted
+++ resolved
@@ -1,179 +1,6 @@
 import { z } from "zod";
 import { createMCPTool } from "./lib/mcp-tool-helper";
 import { FirebaseFunctionsAPI } from "./api";
-import { UNITS, Unit, RecipeIngredient, RecipeStep } from "./types";
-
-// ----------------------
-// Validation helpers
-// ----------------------
-
-interface ValidationError {
-  field: string;
-  message: string;
-  example?: string;
-}
-
-function validateRecipeIngredients(ingredients: any[]): {
-  valid: boolean;
-  errors: ValidationError[];
-} {
-  const errors: ValidationError[] = [];
-
-  if (!Array.isArray(ingredients)) {
-    return {
-      valid: false,
-      errors: [
-        {
-          field: "ingredients",
-          message:
-            "ingredients must be an array. Received: " + typeof ingredients,
-          example: '[{"ingredientId": "egg", "quantity": 2, "unit": "piece"}]',
-        },
-      ],
-    };
-  }
-
-  if (ingredients.length === 0) {
-    errors.push({
-      field: "ingredients",
-      message: "Recipe must have at least one ingredient",
-      example: '[{"ingredientId": "egg", "quantity": 2, "unit": "piece"}]',
-    });
-  }
-
-  ingredients.forEach((ing, idx) => {
-    if (!ing.ingredientId || typeof ing.ingredientId !== "string") {
-      errors.push({
-        field: `ingredients[${idx}].ingredientId`,
-        message: `Missing or invalid ingredientId at index ${idx}. Must be a string ID.`,
-        example: '"ingredientId": "tomato"',
-      });
-    }
-
-    if (!ing.unit) {
-      errors.push({
-        field: `ingredients[${idx}].unit`,
-        message: `Missing unit at index ${idx}. Must be one of: ${UNITS.join(
-          ", "
-        )}`,
-        example: '"unit": "g" or "unit": "piece" or "unit": "free_text"',
-      });
-    } else if (!UNITS.includes(ing.unit as Unit)) {
-      errors.push({
-        field: `ingredients[${idx}].unit`,
-        message: `Invalid unit "${
-          ing.unit
-        }" at index ${idx}. Must be one of: ${UNITS.join(", ")}`,
-        example: '"unit": "g"',
-      });
-    }
-
-    if (ing.unit === "free_text") {
-      if (!ing.quantityText || typeof ing.quantityText !== "string") {
-        errors.push({
-          field: `ingredients[${idx}].quantityText`,
-          message: `When unit is "free_text", quantityText is required at index ${idx}`,
-          example: '"quantityText": "a pinch" or "to taste"',
-        });
-      }
-    } else {
-      if (
-        ing.quantity === undefined ||
-        ing.quantity === null ||
-        typeof ing.quantity !== "number"
-      ) {
-        errors.push({
-          field: `ingredients[${idx}].quantity`,
-          message: `quantity is required and must be a number when unit is not "free_text" at index ${idx}`,
-          example: '"quantity": 200',
-        });
-      } else if (ing.quantity <= 0) {
-        errors.push({
-          field: `ingredients[${idx}].quantity`,
-          message: `quantity must be greater than 0 at index ${idx}. Received: ${ing.quantity}`,
-          example: '"quantity": 200',
-        });
-      }
-    }
-  });
-
-  return { valid: errors.length === 0, errors };
-}
-
-function validateRecipeSteps(steps: any[]): {
-  valid: boolean;
-  errors: ValidationError[];
-} {
-  const errors: ValidationError[] = [];
-
-  if (!Array.isArray(steps)) {
-    return {
-      valid: false,
-      errors: [
-        {
-          field: "steps",
-          message: "steps must be an array. Received: " + typeof steps,
-          example: '[{"text": "Preheat oven to 180°C"}]',
-        },
-      ],
-    };
-  }
-
-  if (steps.length === 0) {
-    errors.push({
-      field: "steps",
-      message: "Recipe must have at least one step",
-      example: '[{"text": "Mix ingredients together"}]',
-    });
-  }
-
-  steps.forEach((step, idx) => {
-    if (!step.text || typeof step.text !== "string") {
-      errors.push({
-        field: `steps[${idx}].text`,
-        message: `Missing or invalid text at step ${idx}. Must be a non-empty string.`,
-        example: '"text": "Preheat oven to 180°C"',
-      });
-    } else if (step.text.trim().length === 0) {
-      errors.push({
-        field: `steps[${idx}].text`,
-        message: `Step text cannot be empty at index ${idx}`,
-        example: '"text": "Mix all ingredients"',
-      });
-    }
-
-    if (step.equipment !== undefined && !Array.isArray(step.equipment)) {
-      errors.push({
-        field: `steps[${idx}].equipment`,
-        message: `equipment must be an array at step ${idx}. Received: ${typeof step.equipment}`,
-        example: '"equipment": ["oven", "mixing bowl"]',
-      });
-    }
-
-    if (step.imageUrl !== undefined && typeof step.imageUrl !== "string") {
-      errors.push({
-        field: `steps[${idx}].imageUrl`,
-        message: `imageUrl must be a string at step ${idx}`,
-        example: '"imageUrl": "https://example.com/image.jpg"',
-      });
-    }
-  });
-
-  return { valid: errors.length === 0, errors };
-}
-
-function formatValidationErrors(errors: ValidationError[]): string {
-  let message = "Validation failed. Please fix the following errors:\n\n";
-  errors.forEach((err, idx) => {
-    message += `${idx + 1}. Field: ${err.field}\n`;
-    message += `   Error: ${err.message}\n`;
-    if (err.example) {
-      message += `   Example: ${err.example}\n`;
-    }
-    message += "\n";
-  });
-  return message;
-}
 
 export const createRecipeTools = (api: FirebaseFunctionsAPI) => [
   createMCPTool({
@@ -194,7 +21,9 @@
               `Aliases: ${ingredient.aliases?.join(", ") || "None"}\n` +
               `Categories: ${ingredient.categories?.join(", ") || "None"}\n` +
               `Allergens: ${ingredient.allergens?.join(", ") || "None"}\n` +
-              `Supported Units: ${ingredient.supportedUnits?.join(", ") || "None"}\n` +
+              `Supported Units: ${
+                ingredient.supportedUnits?.join(", ") || "None"
+              }\n` +
               `Created: ${ingredient.createdAt}\n` +
               `Updated: ${ingredient.updatedAt}\n` +
               `Created by Group: ${ingredient.createdByGroupId}`,
@@ -386,12 +215,8 @@
 
   createMCPTool({
     name: "list_suggestions",
-<<<<<<< HEAD
     description:
-      "List all suggestions for the group with optional pagination and status filtering",
-=======
-    description: "List suggestions with optional pagination and status filtering",
->>>>>>> d323b531
+      "List suggestions with optional pagination and status filtering",
     schema: z.object({
       limit: z
         .number()
@@ -401,1535 +226,6 @@
         .number()
         .optional()
         .describe("Number of suggestions to skip for pagination (default: 0)"),
-      status: z
-<<<<<<< HEAD
-        .enum([
-          "submitted",
-          "under-review",
-          "accepted",
-          "rejected",
-          "implemented",
-        ])
-        .optional()
-        .describe("Optional status to filter suggestions by"),
-=======
-        .enum(["submitted", "under-review", "accepted", "rejected", "implemented"])
-        .optional()
-        .describe("Filter by suggestion status"),
->>>>>>> d323b531
-    }),
-    handler: async ({ limit, offset, status }) => {
-      const result = await api.listSuggestions({ limit, offset, status });
-      const suggestionsList = result.suggestions
-        .map(
-          (suggestion) =>
-<<<<<<< HEAD
-            `- ${suggestion.title} (${suggestion.id})\n` +
-            `  Status: ${suggestion.status} | Category: ${suggestion.category} | Priority: ${suggestion.priority}\n` +
-            `  Votes: ${
-              suggestion.votes
-            } | Description: ${suggestion.description.substring(0, 80)}...`
-=======
-            `- [${suggestion.status.toUpperCase()}] ${suggestion.title} (${suggestion.id})\n` +
-            `  Category: ${suggestion.category} | Priority: ${suggestion.priority} | Votes: ${suggestion.votes}\n` +
-            `  ${suggestion.description.substring(0, 100)}${suggestion.description.length > 100 ? "..." : ""}`
->>>>>>> d323b531
-        )
-        .join("\n\n");
-
-      return {
-        content: [
-          {
-            type: "text" as const,
-            text:
-<<<<<<< HEAD
-              `Found ${result.suggestions.length} suggestions:\n\n${suggestionsList}\n\n` +
-=======
-              `Found ${result.suggestions.length} suggestions${status ? ` with status "${status}"` : ""}:\n\n${suggestionsList}\n\n` +
->>>>>>> d323b531
-              `Has more results: ${result.hasMore}`,
-          },
-        ],
-      };
-    },
-  }),
-<<<<<<< HEAD
-
-  // ----------------------
-  // Write operations - Ingredients
-  // ----------------------
-
-  createMCPTool({
-    name: "create_ingredient",
-    description: "Create a new ingredient",
-    schema: z.object({
-      name: z.string().describe("The name of the ingredient"),
-      aliases: z
-        .array(z.string())
-        .optional()
-        .describe("Alternate names or spellings for the ingredient"),
-      categories: z
-        .array(z.string())
-        .optional()
-        .describe("Categories for the ingredient (e.g., dairy, protein, herb)"),
-      allergens: z
-        .array(z.string())
-        .optional()
-        .describe("Allergen tags (e.g., nuts, gluten, milk)"),
-    }),
-    handler: async ({ name, aliases, categories, allergens }) => {
-      const result = await api.createIngredient({
-        name,
-        aliases,
-        categories,
-        allergens,
-      });
-      return {
-        content: [
-          {
-            type: "text" as const,
-            text:
-              `Successfully created ingredient!\n` +
-              `ID: ${result.id}\n` +
-              `Name: ${result.name}\n` +
-              `Aliases: ${result.aliases.join(", ") || "None"}\n` +
-              `Categories: ${result.categories.join(", ") || "None"}\n` +
-              `Allergens: ${result.allergens.join(", ") || "None"}`,
-          },
-        ],
-      };
-    },
-  }),
-
-  createMCPTool({
-    name: "update_ingredient",
-    description: "Update an existing ingredient",
-    schema: z.object({
-      id: z.string().describe("The ID of the ingredient to update"),
-      name: z
-        .string()
-        .optional()
-        .describe("The updated name of the ingredient"),
-      aliases: z
-        .array(z.string())
-        .optional()
-        .describe("Updated alternate names or spellings"),
-      categories: z.array(z.string()).optional().describe("Updated categories"),
-      allergens: z
-        .array(z.string())
-        .optional()
-        .describe("Updated allergen tags"),
-    }),
-    handler: async ({ id, name, aliases, categories, allergens }) => {
-      const result = await api.updateIngredient(id, {
-        id,
-        name,
-        aliases,
-        categories,
-        allergens,
-      });
-      return {
-        content: [
-          {
-            type: "text" as const,
-            text:
-              `Successfully updated ingredient!\n` +
-              `ID: ${result.id}\n` +
-              `Name: ${result.name}\n` +
-              `Aliases: ${result.aliases.join(", ") || "None"}\n` +
-              `Categories: ${result.categories.join(", ") || "None"}\n` +
-              `Allergens: ${result.allergens.join(", ") || "None"}`,
-          },
-        ],
-      };
-    },
-  }),
-
-  createMCPTool({
-    name: "delete_ingredient",
-    description: "Delete an ingredient by ID",
-    schema: z.object({
-      id: z.string().describe("The ID of the ingredient to delete"),
-    }),
-    handler: async ({ id }) => {
-      const result = await api.deleteIngredient(id);
-      return {
-        content: [
-          {
-            type: "text" as const,
-            text: result.message,
-          },
-        ],
-      };
-    },
-  }),
-
-  // ----------------------
-  // Write operations - Recipes
-  // ----------------------
-
-  createMCPTool({
-    name: "create_recipe",
-    description: "Create a new recipe",
-    schema: z.object({
-      name: z.string().describe("The name of the recipe"),
-      description: z.string().describe("A description of the recipe"),
-      servings: z.number().describe("Number of servings the recipe makes"),
-      ingredients: z
-        .array(
-          z.object({
-            ingredientId: z.string().describe("ID of the ingredient"),
-            quantity: z
-              .number()
-              .optional()
-              .describe("Quantity (omit if using free_text unit)"),
-            unit: z
-              .enum([
-                "g",
-                "kg",
-                "ml",
-                "l",
-                "oz",
-                "lb",
-                "tsp",
-                "tbsp",
-                "fl oz",
-                "cup",
-                "pint",
-                "quart",
-                "gallon",
-                "piece",
-                "free_text",
-              ])
-              .describe("Unit of measurement for the ingredient"),
-            quantityText: z
-              .string()
-              .optional()
-              .describe('Free-form text when unit is "free_text"'),
-            note: z
-              .string()
-              .optional()
-              .describe("Additional note (e.g., chopped)"),
-          })
-        )
-        .describe("List of ingredients for the recipe"),
-      steps: z
-        .array(
-          z.object({
-            text: z.string().describe("Instruction text for the step"),
-            imageUrl: z.string().optional().describe("Optional image URL"),
-            equipment: z
-              .array(z.string())
-              .optional()
-              .describe("Optional equipment for this step"),
-          })
-        )
-        .describe("Ordered list of recipe steps"),
-      tags: z
-        .array(z.string())
-        .optional()
-        .describe("Free-text tags (e.g., vegan, spicy)"),
-      categories: z
-        .array(z.string())
-        .optional()
-        .describe("Categories (e.g., dessert, norwegian)"),
-      sourceUrl: z
-        .string()
-        .optional()
-        .describe("Optional source attribution URL"),
-    }),
-    handler: async ({
-      name,
-      description,
-      servings,
-      ingredients,
-      steps,
-      tags,
-      categories,
-      sourceUrl,
-    }) => {
-      // Step 1: Validate basic fields
-      const basicErrors: ValidationError[] = [];
-
-      if (!name || typeof name !== "string" || name.trim().length === 0) {
-        basicErrors.push({
-          field: "name",
-          message: "Recipe name is required and must be a non-empty string",
-          example: '"name": "Chocolate Cake"',
-        });
-      }
-
-      if (
-        !description ||
-        typeof description !== "string" ||
-        description.trim().length === 0
-      ) {
-        basicErrors.push({
-          field: "description",
-          message:
-            "Recipe description is required and must be a non-empty string",
-          example: '"description": "A delicious chocolate cake recipe"',
-        });
-      }
-
-      if (
-        servings === undefined ||
-        servings === null ||
-        typeof servings !== "number"
-      ) {
-        basicErrors.push({
-          field: "servings",
-          message: "servings is required and must be a number",
-          example: '"servings": 4',
-        });
-      } else if (servings <= 0 || !Number.isInteger(servings)) {
-        basicErrors.push({
-          field: "servings",
-          message: "servings must be a positive integer",
-          example: '"servings": 4',
-        });
-      }
-
-      if (basicErrors.length > 0) {
-        return {
-          content: [
-            {
-              type: "text" as const,
-              text: formatValidationErrors(basicErrors),
-            },
-          ],
-        };
-      }
-
-      // Step 2: Validate ingredients
-      const ingredientsValidation = validateRecipeIngredients(ingredients);
-      if (!ingredientsValidation.valid) {
-        return {
-          content: [
-            {
-              type: "text" as const,
-              text: formatValidationErrors(ingredientsValidation.errors),
-            },
-          ],
-        };
-      }
-
-      // Step 3: Validate steps
-      const stepsValidation = validateRecipeSteps(steps);
-      if (!stepsValidation.valid) {
-        return {
-          content: [
-            {
-              type: "text" as const,
-              text: formatValidationErrors(stepsValidation.errors),
-            },
-          ],
-        };
-      }
-
-      // Step 4: Validate optional fields
-      const optionalErrors: ValidationError[] = [];
-
-      if (tags !== undefined && !Array.isArray(tags)) {
-        optionalErrors.push({
-          field: "tags",
-          message: "tags must be an array of strings",
-          example: '"tags": ["vegan", "dessert"]',
-        });
-      }
-
-      if (categories !== undefined && !Array.isArray(categories)) {
-        optionalErrors.push({
-          field: "categories",
-          message: "categories must be an array of strings",
-          example: '"categories": ["dessert", "norwegian"]',
-        });
-      }
-
-      if (
-        sourceUrl !== undefined &&
-        sourceUrl !== null &&
-        typeof sourceUrl !== "string"
-      ) {
-        optionalErrors.push({
-          field: "sourceUrl",
-          message: "sourceUrl must be a string",
-          example: '"sourceUrl": "https://example.com/recipe"',
-        });
-      }
-
-      if (optionalErrors.length > 0) {
-        return {
-          content: [
-            {
-              type: "text" as const,
-              text: formatValidationErrors(optionalErrors),
-            },
-          ],
-        };
-      }
-
-      // All validation passed, create the recipe
-      try {
-        const result = await api.createRecipe({
-          name,
-          description,
-          servings,
-          ingredients: ingredients as RecipeIngredient[],
-          steps: steps as RecipeStep[],
-          tags,
-          categories,
-          sourceUrl,
-        });
-        return {
-          content: [
-            {
-              type: "text" as const,
-              text:
-                `Successfully created recipe!\n` +
-                `ID: ${result.id}\n` +
-                `Name: ${result.name}\n` +
-                `Slug: ${result.slug}\n` +
-                `Servings: ${result.servings}\n` +
-                `Ingredients: ${result.ingredients.length}\n` +
-                `Steps: ${result.steps.length}`,
-            },
-          ],
-        };
-      } catch (error: any) {
-        return {
-          content: [
-            {
-              type: "text" as const,
-              text:
-                `Failed to create recipe. API error:\n\n` +
-                `${error.message || JSON.stringify(error)}\n\n` +
-                `Please ensure all ingredient IDs exist in the system.`,
-            },
-          ],
-        };
-      }
-    },
-  }),
-
-  createMCPTool({
-    name: "update_recipe",
-    description: "Update an existing recipe",
-    schema: z.object({
-      id: z.string().describe("The ID of the recipe to update"),
-      name: z.string().optional().describe("Updated name"),
-      description: z.string().optional().describe("Updated description"),
-      servings: z.number().optional().describe("Updated number of servings"),
-      ingredients: z
-        .array(
-          z.object({
-            ingredientId: z.string().describe("ID of the ingredient"),
-            quantity: z
-              .number()
-              .optional()
-              .describe("Quantity (omit if using free_text unit)"),
-            unit: z
-              .enum([
-                "g",
-                "kg",
-                "ml",
-                "l",
-                "oz",
-                "lb",
-                "tsp",
-                "tbsp",
-                "fl oz",
-                "cup",
-                "pint",
-                "quart",
-                "gallon",
-                "piece",
-                "free_text",
-              ])
-              .describe("Unit of measurement for the ingredient"),
-            quantityText: z
-              .string()
-              .optional()
-              .describe('Free-form text when unit is "free_text"'),
-            note: z
-              .string()
-              .optional()
-              .describe("Additional note (e.g., chopped)"),
-          })
-        )
-        .optional()
-        .describe("Updated list of ingredients"),
-      steps: z
-        .array(
-          z.object({
-            text: z.string().describe("Instruction text for the step"),
-            imageUrl: z.string().optional().describe("Optional image URL"),
-            equipment: z
-              .array(z.string())
-              .optional()
-              .describe("Optional equipment for this step"),
-          })
-        )
-        .optional()
-        .describe("Updated list of recipe steps"),
-      tags: z.array(z.string()).optional().describe("Updated tags"),
-      categories: z.array(z.string()).optional().describe("Updated categories"),
-      sourceUrl: z.string().optional().describe("Updated source URL"),
-    }),
-    handler: async ({
-      id,
-      name,
-      description,
-      servings,
-      ingredients,
-      steps,
-      tags,
-      categories,
-      sourceUrl,
-    }) => {
-      const result = await api.updateRecipe(id, {
-        id,
-        name,
-        description,
-        servings,
-        ingredients,
-        steps,
-        tags,
-        categories,
-        sourceUrl,
-      });
-      return {
-        content: [
-          {
-            type: "text" as const,
-            text:
-              `Successfully updated recipe!\n` +
-              `ID: ${result.id}\n` +
-              `Name: ${result.name}\n` +
-              `Slug: ${result.slug}\n` +
-              `Servings: ${result.servings}`,
-          },
-        ],
-      };
-    },
-  }),
-
-  createMCPTool({
-    name: "delete_recipe",
-    description: "Delete a recipe by ID",
-    schema: z.object({
-      id: z.string().describe("The ID of the recipe to delete"),
-    }),
-    handler: async ({ id }) => {
-      const result = await api.deleteRecipe(id);
-      return {
-        content: [
-          {
-            type: "text" as const,
-            text: result.message,
-          },
-        ],
-      };
-    },
-  }),
-
-  // ----------------------
-  // Partial update tools for recipes
-  // ----------------------
-
-  createMCPTool({
-    name: "update_recipe_metadata",
-    description:
-      "Update only the metadata (name, description, servings, tags, categories, sourceUrl) of a recipe without changing ingredients or steps",
-    schema: z.object({
-      id: z.string().describe("The ID of the recipe to update"),
-      name: z.string().optional().describe("Updated recipe name"),
-      description: z.string().optional().describe("Updated description"),
-      servings: z.number().optional().describe("Updated number of servings"),
-      tags: z
-        .array(z.string())
-        .optional()
-        .describe("Updated tags (replaces existing tags)"),
-      categories: z
-        .array(z.string())
-        .optional()
-        .describe("Updated categories (replaces existing categories)"),
-      sourceUrl: z.string().optional().describe("Updated source URL"),
-    }),
-    handler: async ({
-      id,
-      name,
-      description,
-      servings,
-      tags,
-      categories,
-      sourceUrl,
-    }) => {
-      const errors: ValidationError[] = [];
-
-      if (
-        servings !== undefined &&
-        (servings <= 0 || !Number.isInteger(servings))
-      ) {
-        errors.push({
-          field: "servings",
-          message: "servings must be a positive integer",
-          example: '"servings": 4',
-        });
-      }
-
-      if (errors.length > 0) {
-        return {
-          content: [
-            {
-              type: "text" as const,
-              text: formatValidationErrors(errors),
-            },
-          ],
-        };
-      }
-
-      try {
-        const result = await api.updateRecipe(id, {
-          id,
-          name,
-          description,
-          servings,
-          tags,
-          categories,
-          sourceUrl,
-        });
-        return {
-          content: [
-            {
-              type: "text" as const,
-              text:
-                `Successfully updated recipe metadata!\n` +
-                `ID: ${result.id}\n` +
-                `Name: ${result.name}\n` +
-                `Description: ${result.description}\n` +
-                `Servings: ${result.servings}`,
-            },
-          ],
-        };
-      } catch (error: any) {
-        return {
-          content: [
-            {
-              type: "text" as const,
-              text: `Failed to update recipe metadata. API error:\n\n${
-                error.message || JSON.stringify(error)
-              }`,
-            },
-          ],
-        };
-      }
-    },
-  }),
-
-  createMCPTool({
-    name: "update_recipe_ingredients",
-    description:
-      "Update only the ingredients list of a recipe. This replaces all existing ingredients.",
-    schema: z.object({
-      id: z.string().describe("The ID of the recipe to update"),
-      ingredients: z
-        .array(
-          z.object({
-            ingredientId: z.string().describe("ID of the ingredient"),
-            quantity: z
-              .number()
-              .optional()
-              .describe("Quantity (omit if using free_text unit)"),
-            unit: z
-              .enum([
-                "g",
-                "kg",
-                "ml",
-                "l",
-                "oz",
-                "lb",
-                "tsp",
-                "tbsp",
-                "fl oz",
-                "cup",
-                "pint",
-                "quart",
-                "gallon",
-                "piece",
-                "free_text",
-              ])
-              .describe("Unit of measurement for the ingredient"),
-            quantityText: z
-              .string()
-              .optional()
-              .describe('Free-form text when unit is "free_text"'),
-            note: z
-              .string()
-              .optional()
-              .describe("Additional note (e.g., chopped)"),
-          })
-        )
-        .describe("Complete list of ingredients (replaces existing)"),
-    }),
-    handler: async ({ id, ingredients }) => {
-      const ingredientsValidation = validateRecipeIngredients(ingredients);
-      if (!ingredientsValidation.valid) {
-        return {
-          content: [
-            {
-              type: "text" as const,
-              text: formatValidationErrors(ingredientsValidation.errors),
-            },
-          ],
-        };
-      }
-
-      try {
-        const result = await api.updateRecipe(id, {
-          id,
-          ingredients: ingredients as RecipeIngredient[],
-        });
-        return {
-          content: [
-            {
-              type: "text" as const,
-              text:
-                `Successfully updated recipe ingredients!\n` +
-                `Recipe: ${result.name}\n` +
-                `Ingredients count: ${result.ingredients.length}\n\n` +
-                `Ingredients:\n${result.ingredients
-                  .map(
-                    (ing, idx) =>
-                      `${idx + 1}. ${ing.quantity || ""} ${
-                        ing.unit === "free_text" ? ing.quantityText : ing.unit
-                      } - Ingredient ID: ${ing.ingredientId}`
-                  )
-                  .join("\n")}`,
-            },
-          ],
-        };
-      } catch (error: any) {
-        return {
-          content: [
-            {
-              type: "text" as const,
-              text:
-                `Failed to update recipe ingredients. API error:\n\n${
-                  error.message || JSON.stringify(error)
-                }\n\n` +
-                `Please ensure all ingredient IDs exist in the system.`,
-            },
-          ],
-        };
-      }
-    },
-  }),
-
-  createMCPTool({
-    name: "update_recipe_steps",
-    description:
-      "Update only the steps/instructions of a recipe. This replaces all existing steps.",
-    schema: z.object({
-      id: z.string().describe("The ID of the recipe to update"),
-      steps: z
-        .array(
-          z.object({
-            text: z.string().describe("Instruction text for the step"),
-            imageUrl: z.string().optional().describe("Optional image URL"),
-            equipment: z
-              .array(z.string())
-              .optional()
-              .describe("Optional equipment for this step"),
-          })
-        )
-        .describe("Complete ordered list of recipe steps (replaces existing)"),
-    }),
-    handler: async ({ id, steps }) => {
-      const stepsValidation = validateRecipeSteps(steps);
-      if (!stepsValidation.valid) {
-        return {
-          content: [
-            {
-              type: "text" as const,
-              text: formatValidationErrors(stepsValidation.errors),
-            },
-          ],
-        };
-      }
-
-      try {
-        const result = await api.updateRecipe(id, {
-          id,
-          steps: steps as RecipeStep[],
-        });
-        return {
-          content: [
-            {
-              type: "text" as const,
-              text:
-                `Successfully updated recipe steps!\n` +
-                `Recipe: ${result.name}\n` +
-                `Steps count: ${result.steps.length}\n\n` +
-                `Steps:\n${result.steps
-                  .map(
-                    (step, idx) =>
-                      `${idx + 1}. ${step.text.substring(0, 60)}...`
-                  )
-                  .join("\n")}`,
-            },
-          ],
-        };
-      } catch (error: any) {
-        return {
-          content: [
-            {
-              type: "text" as const,
-              text: `Failed to update recipe steps. API error:\n\n${
-                error.message || JSON.stringify(error)
-              }`,
-            },
-          ],
-        };
-      }
-    },
-  }),
-
-  // ----------------------
-  // Granular ingredient operations
-  // ----------------------
-
-  createMCPTool({
-    name: "add_ingredient_to_recipe",
-    description:
-      "Add a single ingredient to an existing recipe. The ingredient is appended to the end of the ingredients list.",
-    schema: z.object({
-      recipeId: z
-        .string()
-        .describe("The ID of the recipe to add the ingredient to"),
-      ingredientId: z.string().describe("ID of the ingredient to add"),
-      quantity: z
-        .number()
-        .optional()
-        .describe("Quantity (omit if using free_text unit)"),
-      unit: z.enum(UNITS).describe("Unit of measurement"),
-      quantityText: z
-        .string()
-        .optional()
-        .describe('Free-form text when unit is "free_text"'),
-      note: z.string().optional().describe("Additional note (e.g., chopped)"),
-    }),
-    handler: async ({
-      recipeId,
-      ingredientId,
-      quantity,
-      unit,
-      quantityText,
-      note,
-    }) => {
-      // Validate the new ingredient
-      const validation = validateRecipeIngredients([
-        { ingredientId, quantity, unit, quantityText, note },
-      ]);
-      if (!validation.valid) {
-        return {
-          content: [
-            {
-              type: "text" as const,
-              text: formatValidationErrors(validation.errors),
-            },
-          ],
-        };
-      }
-
-      try {
-        // Get current recipe
-        const currentRecipe = await api.getRecipe(recipeId);
-
-        // Add new ingredient to the list
-        const updatedIngredients = [
-          ...currentRecipe.ingredients,
-          {
-            ingredientId,
-            quantity,
-            unit,
-            quantityText,
-            note,
-          } as RecipeIngredient,
-        ];
-
-        // Update recipe
-        const result = await api.updateRecipe(recipeId, {
-          id: recipeId,
-          ingredients: updatedIngredients,
-        });
-
-        return {
-          content: [
-            {
-              type: "text" as const,
-              text:
-                `Successfully added ingredient to recipe!\n` +
-                `Recipe: ${result.name}\n` +
-                `Added ingredient ID: ${ingredientId}\n` +
-                `Total ingredients: ${result.ingredients.length}`,
-            },
-          ],
-        };
-      } catch (error: any) {
-        return {
-          content: [
-            {
-              type: "text" as const,
-              text:
-                `Failed to add ingredient. API error:\n\n${
-                  error.message || JSON.stringify(error)
-                }\n\n` +
-                `Please ensure the recipe ID and ingredient ID exist in the system.`,
-            },
-          ],
-        };
-      }
-    },
-  }),
-
-  createMCPTool({
-    name: "replace_ingredient_in_recipe",
-    description:
-      "Replace a specific ingredient in a recipe by its position/index (0-based). Use this to update the quantity, unit, or switch to a different ingredient.",
-    schema: z.object({
-      recipeId: z.string().describe("The ID of the recipe"),
-      index: z
-        .number()
-        .int()
-        .min(0)
-        .describe("The 0-based index of the ingredient to replace"),
-      ingredientId: z.string().describe("New ingredient ID"),
-      quantity: z
-        .number()
-        .optional()
-        .describe("New quantity (omit if using free_text unit)"),
-      unit: z
-        .enum([
-          "g",
-          "kg",
-          "ml",
-          "l",
-          "oz",
-          "lb",
-          "tsp",
-          "tbsp",
-          "fl oz",
-          "cup",
-          "pint",
-          "quart",
-          "gallon",
-          "piece",
-          "free_text",
-        ])
-        .describe("New unit of measurement"),
-      quantityText: z
-        .string()
-        .optional()
-        .describe('Free-form text when unit is "free_text"'),
-      note: z.string().optional().describe("New additional note"),
-    }),
-    handler: async ({
-      recipeId,
-      index,
-      ingredientId,
-      quantity,
-      unit,
-      quantityText,
-      note,
-    }) => {
-      // Validate the new ingredient
-      const validation = validateRecipeIngredients([
-        { ingredientId, quantity, unit, quantityText, note },
-      ]);
-      if (!validation.valid) {
-        return {
-          content: [
-            {
-              type: "text" as const,
-              text: formatValidationErrors(validation.errors),
-            },
-          ],
-        };
-      }
-
-      try {
-        // Get current recipe
-        const currentRecipe = await api.getRecipe(recipeId);
-
-        if (index < 0 || index >= currentRecipe.ingredients.length) {
-          return {
-            content: [
-              {
-                type: "text" as const,
-                text:
-                  `Invalid index. Recipe has ${
-                    currentRecipe.ingredients.length
-                  } ingredients (indices 0-${
-                    currentRecipe.ingredients.length - 1
-                  }).\n` + `You provided index: ${index}`,
-              },
-            ],
-          };
-        }
-
-        // Replace ingredient at index
-        const updatedIngredients = [...currentRecipe.ingredients];
-        updatedIngredients[index] = {
-          ingredientId,
-          quantity,
-          unit,
-          quantityText,
-          note,
-        } as RecipeIngredient;
-
-        // Update recipe
-        const result = await api.updateRecipe(recipeId, {
-          id: recipeId,
-          ingredients: updatedIngredients,
-        });
-
-        return {
-          content: [
-            {
-              type: "text" as const,
-              text:
-                `Successfully replaced ingredient at index ${index}!\n` +
-                `Recipe: ${result.name}\n` +
-                `New ingredient ID: ${ingredientId}\n` +
-                `Total ingredients: ${result.ingredients.length}`,
-            },
-          ],
-        };
-      } catch (error: any) {
-        return {
-          content: [
-            {
-              type: "text" as const,
-              text:
-                `Failed to replace ingredient. API error:\n\n${
-                  error.message || JSON.stringify(error)
-                }\n\n` +
-                `Please ensure the recipe ID and ingredient ID exist in the system.`,
-            },
-          ],
-        };
-      }
-    },
-  }),
-
-  createMCPTool({
-    name: "remove_ingredient_from_recipe",
-    description:
-      "Remove a specific ingredient from a recipe by its position/index (0-based).",
-    schema: z.object({
-      recipeId: z.string().describe("The ID of the recipe"),
-      index: z
-        .number()
-        .int()
-        .min(0)
-        .describe("The 0-based index of the ingredient to remove"),
-    }),
-    handler: async ({ recipeId, index }) => {
-      try {
-        // Get current recipe
-        const currentRecipe = await api.getRecipe(recipeId);
-
-        if (index < 0 || index >= currentRecipe.ingredients.length) {
-          return {
-            content: [
-              {
-                type: "text" as const,
-                text:
-                  `Invalid index. Recipe has ${
-                    currentRecipe.ingredients.length
-                  } ingredients (indices 0-${
-                    currentRecipe.ingredients.length - 1
-                  }).\n` + `You provided index: ${index}`,
-              },
-            ],
-          };
-        }
-
-        if (currentRecipe.ingredients.length === 1) {
-          return {
-            content: [
-              {
-                type: "text" as const,
-                text: `Cannot remove the last ingredient. A recipe must have at least one ingredient.`,
-              },
-            ],
-          };
-        }
-
-        // Remove ingredient at index
-        const removedIngredient = currentRecipe.ingredients[index];
-        const updatedIngredients = currentRecipe.ingredients.filter(
-          (_, i) => i !== index
-        );
-
-        // Update recipe
-        const result = await api.updateRecipe(recipeId, {
-          id: recipeId,
-          ingredients: updatedIngredients,
-        });
-
-        return {
-          content: [
-            {
-              type: "text" as const,
-              text:
-                `Successfully removed ingredient at index ${index}!\n` +
-                `Recipe: ${result.name}\n` +
-                `Removed ingredient ID: ${removedIngredient.ingredientId}\n` +
-                `Remaining ingredients: ${result.ingredients.length}`,
-            },
-          ],
-        };
-      } catch (error: any) {
-        return {
-          content: [
-            {
-              type: "text" as const,
-              text: `Failed to remove ingredient. API error:\n\n${
-                error.message || JSON.stringify(error)
-              }`,
-            },
-          ],
-        };
-      }
-    },
-  }),
-
-  // ----------------------
-  // Granular step operations
-  // ----------------------
-
-  createMCPTool({
-    name: "add_step_to_recipe",
-    description:
-      "Add a single step to an existing recipe. The step is appended to the end of the steps list.",
-    schema: z.object({
-      recipeId: z.string().describe("The ID of the recipe to add the step to"),
-      text: z.string().describe("The instruction text for the new step"),
-      imageUrl: z
-        .string()
-        .optional()
-        .describe("Optional image URL for the step"),
-      equipment: z
-        .array(z.string())
-        .optional()
-        .describe("Optional equipment needed for this step"),
-    }),
-    handler: async ({ recipeId, text, imageUrl, equipment }) => {
-      // Validate the new step
-      const validation = validateRecipeSteps([{ text, imageUrl, equipment }]);
-      if (!validation.valid) {
-        return {
-          content: [
-            {
-              type: "text" as const,
-              text: formatValidationErrors(validation.errors),
-            },
-          ],
-        };
-      }
-
-      try {
-        // Get current recipe
-        const currentRecipe = await api.getRecipe(recipeId);
-
-        // Add new step to the list
-        const updatedSteps = [
-          ...currentRecipe.steps,
-          { text, imageUrl, equipment } as RecipeStep,
-        ];
-
-        // Update recipe
-        const result = await api.updateRecipe(recipeId, {
-          id: recipeId,
-          steps: updatedSteps,
-        });
-
-        return {
-          content: [
-            {
-              type: "text" as const,
-              text:
-                `Successfully added step to recipe!\n` +
-                `Recipe: ${result.name}\n` +
-                `New step: ${text.substring(0, 60)}...\n` +
-                `Total steps: ${result.steps.length}`,
-            },
-          ],
-        };
-      } catch (error: any) {
-        return {
-          content: [
-            {
-              type: "text" as const,
-              text: `Failed to add step. API error:\n\n${
-                error.message || JSON.stringify(error)
-              }`,
-            },
-          ],
-        };
-      }
-    },
-  }),
-
-  createMCPTool({
-    name: "replace_step_in_recipe",
-    description:
-      "Replace a specific step in a recipe by its position/index (0-based). Use this to update the instruction text, image, or equipment.",
-    schema: z.object({
-      recipeId: z.string().describe("The ID of the recipe"),
-      index: z
-        .number()
-        .int()
-        .min(0)
-        .describe("The 0-based index of the step to replace"),
-      text: z.string().describe("New instruction text for the step"),
-      imageUrl: z.string().optional().describe("New optional image URL"),
-      equipment: z
-        .array(z.string())
-        .optional()
-        .describe("New optional equipment list"),
-    }),
-    handler: async ({ recipeId, index, text, imageUrl, equipment }) => {
-      // Validate the new step
-      const validation = validateRecipeSteps([{ text, imageUrl, equipment }]);
-      if (!validation.valid) {
-        return {
-          content: [
-            {
-              type: "text" as const,
-              text: formatValidationErrors(validation.errors),
-            },
-          ],
-        };
-      }
-
-      try {
-        // Get current recipe
-        const currentRecipe = await api.getRecipe(recipeId);
-
-        if (index < 0 || index >= currentRecipe.steps.length) {
-          return {
-            content: [
-              {
-                type: "text" as const,
-                text:
-                  `Invalid index. Recipe has ${
-                    currentRecipe.steps.length
-                  } steps (indices 0-${currentRecipe.steps.length - 1}).\n` +
-                  `You provided index: ${index}`,
-              },
-            ],
-          };
-        }
-
-        // Replace step at index
-        const updatedSteps = [...currentRecipe.steps];
-        updatedSteps[index] = { text, imageUrl, equipment } as RecipeStep;
-
-        // Update recipe
-        const result = await api.updateRecipe(recipeId, {
-          id: recipeId,
-          steps: updatedSteps,
-        });
-
-        return {
-          content: [
-            {
-              type: "text" as const,
-              text:
-                `Successfully replaced step at index ${index}!\n` +
-                `Recipe: ${result.name}\n` +
-                `New step text: ${text.substring(0, 60)}...\n` +
-                `Total steps: ${result.steps.length}`,
-            },
-          ],
-        };
-      } catch (error: any) {
-        return {
-          content: [
-            {
-              type: "text" as const,
-              text: `Failed to replace step. API error:\n\n${
-                error.message || JSON.stringify(error)
-              }`,
-            },
-          ],
-        };
-      }
-    },
-  }),
-
-  createMCPTool({
-    name: "remove_step_from_recipe",
-    description:
-      "Remove a specific step from a recipe by its position/index (0-based).",
-    schema: z.object({
-      recipeId: z.string().describe("The ID of the recipe"),
-      index: z
-        .number()
-        .int()
-        .min(0)
-        .describe("The 0-based index of the step to remove"),
-    }),
-    handler: async ({ recipeId, index }) => {
-      try {
-        // Get current recipe
-        const currentRecipe = await api.getRecipe(recipeId);
-
-        if (index < 0 || index >= currentRecipe.steps.length) {
-          return {
-            content: [
-              {
-                type: "text" as const,
-                text:
-                  `Invalid index. Recipe has ${
-                    currentRecipe.steps.length
-                  } steps (indices 0-${currentRecipe.steps.length - 1}).\n` +
-                  `You provided index: ${index}`,
-              },
-            ],
-          };
-        }
-
-        if (currentRecipe.steps.length === 1) {
-          return {
-            content: [
-              {
-                type: "text" as const,
-                text: `Cannot remove the last step. A recipe must have at least one step.`,
-              },
-            ],
-          };
-        }
-
-        // Remove step at index
-        const removedStep = currentRecipe.steps[index];
-        const updatedSteps = currentRecipe.steps.filter((_, i) => i !== index);
-
-        // Update recipe
-        const result = await api.updateRecipe(recipeId, {
-          id: recipeId,
-          steps: updatedSteps,
-        });
-
-        return {
-          content: [
-            {
-              type: "text" as const,
-              text:
-                `Successfully removed step at index ${index}!\n` +
-                `Recipe: ${result.name}\n` +
-                `Removed step: ${removedStep.text.substring(0, 60)}...\n` +
-                `Remaining steps: ${result.steps.length}`,
-            },
-          ],
-        };
-      } catch (error: any) {
-        return {
-          content: [
-            {
-              type: "text" as const,
-              text: `Failed to remove step. API error:\n\n${
-                error.message || JSON.stringify(error)
-              }`,
-            },
-          ],
-        };
-      }
-    },
-  }),
-
-  createMCPTool({
-    name: "insert_step_in_recipe",
-    description:
-      "Insert a step at a specific position in a recipe. Existing steps at or after this position will be shifted down.",
-    schema: z.object({
-      recipeId: z.string().describe("The ID of the recipe"),
-      index: z
-        .number()
-        .int()
-        .min(0)
-        .describe("The 0-based index where the step should be inserted"),
-      text: z.string().describe("The instruction text for the new step"),
-      imageUrl: z
-        .string()
-        .optional()
-        .describe("Optional image URL for the step"),
-      equipment: z
-        .array(z.string())
-        .optional()
-        .describe("Optional equipment needed for this step"),
-    }),
-    handler: async ({ recipeId, index, text, imageUrl, equipment }) => {
-      // Validate the new step
-      const validation = validateRecipeSteps([{ text, imageUrl, equipment }]);
-      if (!validation.valid) {
-        return {
-          content: [
-            {
-              type: "text" as const,
-              text: formatValidationErrors(validation.errors),
-            },
-          ],
-        };
-      }
-
-      try {
-        // Get current recipe
-        const currentRecipe = await api.getRecipe(recipeId);
-
-        if (index < 0 || index > currentRecipe.steps.length) {
-          return {
-            content: [
-              {
-                type: "text" as const,
-                text:
-                  `Invalid index. Recipe has ${currentRecipe.steps.length} steps. You can insert at indices 0-${currentRecipe.steps.length} (inclusive).\n` +
-                  `You provided index: ${index}`,
-              },
-            ],
-          };
-        }
-
-        // Insert step at index
-        const updatedSteps = [...currentRecipe.steps];
-        updatedSteps.splice(index, 0, {
-          text,
-          imageUrl,
-          equipment,
-        } as RecipeStep);
-
-        // Update recipe
-        const result = await api.updateRecipe(recipeId, {
-          id: recipeId,
-          steps: updatedSteps,
-        });
-
-        return {
-          content: [
-            {
-              type: "text" as const,
-              text:
-                `Successfully inserted step at index ${index}!\n` +
-                `Recipe: ${result.name}\n` +
-                `New step: ${text.substring(0, 60)}...\n` +
-                `Total steps: ${result.steps.length}`,
-            },
-          ],
-        };
-      } catch (error: any) {
-        return {
-          content: [
-            {
-              type: "text" as const,
-              text: `Failed to insert step. API error:\n\n${
-                error.message || JSON.stringify(error)
-              }`,
-            },
-          ],
-        };
-      }
-    },
-  }),
-
-  // ----------------------
-  // Write operations - Suggestions
-  // ----------------------
-
-  createMCPTool({
-    name: "create_suggestion",
-    description: "Create a new suggestion for a feature, bug, or improvement",
-    schema: z.object({
-      title: z.string().describe("Brief title of the suggestion"),
-      description: z
-        .string()
-        .describe("Detailed description of the suggestion"),
-      category: z
-        .enum(["feature", "bug", "improvement", "other"])
-        .optional()
-        .describe("Category of the suggestion (default: other)"),
-      priority: z
-        .enum(["low", "medium", "high"])
-        .optional()
-        .describe("Priority level (default: medium)"),
-      relatedRecipeId: z
-        .string()
-        .optional()
-        .describe("Optional ID of a related recipe"),
-    }),
-    handler: async ({
-      title,
-      description,
-      category,
-      priority,
-      relatedRecipeId,
-    }) => {
-      const result = await api.createSuggestion({
-        title,
-        description,
-        category,
-        priority,
-        relatedRecipeId,
-      });
-      return {
-        content: [
-          {
-            type: "text" as const,
-            text:
-              `Successfully created suggestion!\n` +
-              `ID: ${result.id}\n` +
-              `Title: ${result.title}\n` +
-              `Category: ${result.category}\n` +
-              `Priority: ${result.priority}\n` +
-              `Status: ${result.status}\n` +
-              `Votes: ${result.votes}`,
-          },
-        ],
-      };
-    },
-  }),
-
-  createMCPTool({
-    name: "vote_suggestion",
-    description:
-      "Vote on a suggestion (toggles vote - adds if not voted, removes if already voted)",
-    schema: z.object({
-      id: z.string().describe("The ID of the suggestion to vote on"),
-    }),
-    handler: async ({ id }) => {
-      const result = await api.voteSuggestion(id);
-      return {
-        content: [
-          {
-            type: "text" as const,
-            text:
-              `Vote ${result.voted ? "added" : "removed"}!\n` +
-              `Suggestion: ${result.title}\n` +
-              `Total votes: ${result.votes}`,
-          },
-        ],
-      };
-    },
-  }),
-
-  createMCPTool({
-    name: "update_suggestion",
-    description:
-      "Update the status of a suggestion (requires appropriate permissions)",
-    schema: z.object({
-      id: z.string().describe("The ID of the suggestion to update"),
       status: z
         .enum([
           "submitted",
@@ -1938,25 +234,36 @@
           "rejected",
           "implemented",
         ])
-        .describe("New status for the suggestion"),
-    }),
-    handler: async ({ id, status }) => {
-      const result = await api.updateSuggestion(id, { id, status });
-      return {
-        content: [
-          {
-            type: "text" as const,
-            text:
-              `Successfully updated suggestion status!\n` +
-              `ID: ${result.id}\n` +
-              `Title: ${result.title}\n` +
-              `Status: ${result.status}\n` +
-              `Votes: ${result.votes}`,
-          },
-        ],
-      };
-    },
-  }),
-=======
->>>>>>> d323b531
+        .optional()
+        .describe("Filter by suggestion status"),
+    }),
+    handler: async ({ limit, offset, status }) => {
+      const result = await api.listSuggestions({ limit, offset, status });
+      const suggestionsList = result.suggestions
+        .map(
+          (suggestion) =>
+            `- [${suggestion.status.toUpperCase()}] ${suggestion.title} (${
+              suggestion.id
+            })\n` +
+            `  Category: ${suggestion.category} | Priority: ${suggestion.priority} | Votes: ${suggestion.votes}\n` +
+            `  ${suggestion.description.substring(0, 100)}${
+              suggestion.description.length > 100 ? "..." : ""
+            }`
+        )
+        .join("\n\n");
+
+      return {
+        content: [
+          {
+            type: "text" as const,
+            text:
+              `Found ${result.suggestions.length} suggestions${
+                status ? ` with status "${status}"` : ""
+              }:\n\n${suggestionsList}\n\n` +
+              `Has more results: ${result.hasMore}`,
+          },
+        ],
+      };
+    },
+  }),
 ];