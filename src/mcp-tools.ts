--- conflicted
+++ resolved
@@ -1,7 +1,6 @@
 import { z } from "zod";
 import { createMCPTool } from "./lib/mcp-tool-helper";
 import { FirebaseFunctionsAPI } from "./api";
-import { UNITS } from "./types";
 
 export const createRecipeTools = (api: FirebaseFunctionsAPI) => [
   createMCPTool({
@@ -22,7 +21,9 @@
               `Aliases: ${ingredient.aliases?.join(", ") || "None"}\n` +
               `Categories: ${ingredient.categories?.join(", ") || "None"}\n` +
               `Allergens: ${ingredient.allergens?.join(", ") || "None"}\n` +
-              `Supported Units: ${ingredient.supportedUnits?.join(", ") || "None"}\n` +
+              `Supported Units: ${
+                ingredient.supportedUnits?.join(", ") || "None"
+              }\n` +
               `Created: ${ingredient.createdAt}\n` +
               `Updated: ${ingredient.updatedAt}\n` +
               `Created by Group: ${ingredient.createdByGroupId}`,
@@ -213,348 +214,18 @@
   }),
 
   createMCPTool({
-<<<<<<< HEAD
-    name: "create_ingredient",
-    description: "Create a new ingredient",
-    schema: z.object({
-      name: z.string().describe("The name of the ingredient"),
-      aliases: z
-        .array(z.string())
-        .optional()
-        .describe("Optional array of alternative names"),
-      categories: z
-        .array(z.string())
-        .optional()
-        .describe("Optional array of categories (e.g., 'vegetable', 'spice')"),
-      allergens: z
-        .array(z.string())
-        .optional()
-        .describe(
-          "Optional array of allergens (e.g., 'nuts', 'gluten', 'dairy')"
-        ),
-    }),
-    handler: async ({ name, aliases, categories, allergens }) => {
-      const result = await api.createIngredient({
-        name,
-        aliases,
-        categories,
-        allergens,
-      });
-      return {
-        content: [
-          {
-            type: "text" as const,
-            text:
-              `Created ingredient: ${result.name}\n` +
-              `ID: ${result.id}\n` +
-              `Aliases: ${result.aliases.join(", ") || "None"}\n` +
-              `Categories: ${result.categories.join(", ") || "None"}\n` +
-              `Allergens: ${result.allergens.join(", ") || "None"}`,
-          },
-        ],
-      };
-    },
-  }),
-
-  createMCPTool({
-    name: "update_ingredient",
-    description: "Update an existing ingredient",
-    schema: z.object({
-      id: z.string().describe("The ID of the ingredient to update"),
-      name: z.string().optional().describe("The new name of the ingredient"),
-      aliases: z
-        .array(z.string())
-        .optional()
-        .describe("Updated array of alternative names"),
-      categories: z
-        .array(z.string())
-        .optional()
-        .describe("Updated array of categories"),
-      allergens: z
-        .array(z.string())
-        .optional()
-        .describe("Updated array of allergens"),
-    }),
-    handler: async ({ id, name, aliases, categories, allergens }) => {
-      const result = await api.updateIngredient(id, {
-        id,
-        name,
-        aliases,
-        categories,
-        allergens,
-      });
-      return {
-        content: [
-          {
-            type: "text" as const,
-            text:
-              `Updated ingredient: ${result.name}\n` +
-              `ID: ${result.id}\n` +
-              `Aliases: ${result.aliases.join(", ") || "None"}\n` +
-              `Categories: ${result.categories.join(", ") || "None"}\n` +
-              `Allergens: ${result.allergens.join(", ") || "None"}`,
-          },
-        ],
-      };
-    },
-  }),
-
-  createMCPTool({
-    name: "delete_ingredient",
-    description: "Delete an ingredient by ID",
-    schema: z.object({
-      id: z.string().describe("The ID of the ingredient to delete"),
-    }),
-    handler: async ({ id }) => {
-      const result = await api.deleteIngredient(id);
-      return {
-        content: [
-          {
-            type: "text" as const,
-            text: result.message,
-          },
-        ],
-      };
-    },
-  }),
-
-  createMCPTool({
-    name: "create_recipe",
-    description: "Create a new recipe",
-    schema: z.object({
-      name: z.string().describe("The name of the recipe"),
-      description: z.string().describe("A description of the recipe"),
-      servings: z.number().describe("Number of servings this recipe makes"),
-      ingredients: z
-        .array(
-          z.object({
-            ingredientId: z.string().describe("ID of the ingredient"),
-            quantity: z.number().optional().describe("Amount of ingredient"),
-            unit: z
-              .enum(UNITS)
-              .describe(
-                "Unit of measurement (g, kg, ml, l, oz, lb, tsp, tbsp, fl oz, cup, pint, quart, gallon, piece, free_text)"
-              ),
-            quantityText: z
-              .string()
-              .optional()
-              .describe("Free text quantity (when unit is 'free_text')"),
-            note: z.string().optional().describe("Additional notes"),
-          })
-        )
-        .describe("Array of ingredients with quantities"),
-      steps: z
-        .array(
-          z.object({
-            text: z.string().describe("Step instructions"),
-            equipment: z
-              .array(z.string())
-              .optional()
-              .describe("Required equipment for this step"),
-          })
-        )
-        .describe("Array of cooking steps"),
-      tags: z.array(z.string()).optional().describe("Optional array of tags"),
-      categories: z
-        .array(z.string())
-        .optional()
-        .describe("Optional array of categories"),
-      sourceUrl: z
-        .string()
-        .optional()
-        .describe("Optional URL to the original recipe source"),
-    }),
-    handler: async ({
-      name,
-      description,
-      servings,
-      ingredients,
-      steps,
-      tags,
-      categories,
-      sourceUrl,
-    }) => {
-      const result = await api.createRecipe({
-        name,
-        description,
-        servings,
-        ingredients,
-        steps,
-        tags,
-        categories,
-        sourceUrl,
-      });
-      return {
-        content: [
-          {
-            type: "text" as const,
-            text:
-              `Created recipe: ${result.name}\n` +
-              `ID: ${result.id}\n` +
-              `Slug: ${result.slug}\n` +
-              `Servings: ${result.servings}\n` +
-              `Ingredients: ${result.ingredients.length}\n` +
-              `Steps: ${result.steps.length}`,
-          },
-        ],
-      };
-    },
-  }),
-
-  createMCPTool({
-    name: "update_recipe",
-    description: "Update an existing recipe",
-    schema: z.object({
-      id: z.string().describe("The ID of the recipe to update"),
-      name: z.string().optional().describe("Updated name"),
-      description: z.string().optional().describe("Updated description"),
-      servings: z.number().optional().describe("Updated servings count"),
-      ingredients: z
-        .array(
-          z.object({
-            ingredientId: z.string().describe("ID of the ingredient"),
-            quantity: z.number().optional().describe("Amount of ingredient"),
-            unit: z.enum(UNITS).describe("Unit of measurement"),
-            quantityText: z.string().optional().describe("Free text quantity"),
-            note: z.string().optional().describe("Additional notes"),
-          })
-        )
-        .optional()
-        .describe("Updated ingredients array"),
-      steps: z
-        .array(
-          z.object({
-            text: z.string().describe("Step instructions"),
-            equipment: z
-              .array(z.string())
-              .optional()
-              .describe("Required equipment"),
-          })
-        )
-        .optional()
-        .describe("Updated steps array"),
-      tags: z.array(z.string()).optional().describe("Updated tags"),
-      categories: z.array(z.string()).optional().describe("Updated categories"),
-      sourceUrl: z.string().optional().describe("Updated source URL"),
-    }),
-    handler: async ({
-      id,
-      name,
-      description,
-      servings,
-      ingredients,
-      steps,
-      tags,
-      categories,
-      sourceUrl,
-    }) => {
-      const result = await api.updateRecipe(id, {
-        id,
-        name,
-        description,
-        servings,
-        ingredients,
-        steps,
-        tags,
-        categories,
-        sourceUrl,
-      });
-      return {
-        content: [
-          {
-            type: "text" as const,
-            text:
-              `Updated recipe: ${result.name}\n` +
-              `ID: ${result.id}\n` +
-              `Slug: ${result.slug}\n` +
-              `Servings: ${result.servings}\n` +
-              `Updated: ${result.updatedAt}`,
-          },
-        ],
-      };
-    },
-  }),
-
-  createMCPTool({
-    name: "delete_recipe",
-    description: "Delete a recipe by ID",
-    schema: z.object({
-      id: z.string().describe("The ID of the recipe to delete"),
-    }),
-    handler: async ({ id }) => {
-      const result = await api.deleteRecipe(id);
-      return {
-        content: [
-          {
-            type: "text" as const,
-            text: result.message,
-          },
-        ],
-      };
-    },
-  }),
-
-  createMCPTool({
-    name: "create_suggestion",
-    description: "Create a new suggestion for a feature, bug, or improvement",
-    schema: z.object({
-      title: z.string().describe("Title of the suggestion"),
-      description: z
-        .string()
-        .describe("Detailed description of the suggestion"),
-      category: z
-        .enum(["feature", "bug", "improvement", "other"])
-        .optional()
-        .describe("Category of the suggestion"),
-      priority: z
-        .enum(["low", "medium", "high"])
-        .optional()
-        .describe("Priority level"),
-      relatedRecipeId: z
-        .string()
-        .optional()
-        .describe("Optional ID of a related recipe"),
-    }),
-    handler: async ({
-      title,
-      description,
-      category,
-      priority,
-      relatedRecipeId,
-    }) => {
-      const result = await api.createSuggestion({
-        title,
-        description,
-        category,
-        priority,
-        relatedRecipeId,
-      });
-      return {
-        content: [
-          {
-            type: "text" as const,
-            text:
-              `Created suggestion: ${result.title}\n` +
-              `ID: ${result.id}\n` +
-              `Status: ${result.status}\n` +
-              `Category: ${result.category || "None"}\n` +
-              `Priority: ${result.priority || "None"}\n` +
-              `Votes: ${result.votes}`,
-          },
-        ],
-      };
-    },
-  }),
-
-  createMCPTool({
     name: "list_suggestions",
-    description: "List suggestions with optional filtering and pagination",
-    schema: z.object({
-      limit: z.number().optional().describe("Number of suggestions to return"),
+    description:
+      "List suggestions with optional pagination and status filtering",
+    schema: z.object({
+      limit: z
+        .number()
+        .optional()
+        .describe("Number of suggestions to return (default: 20)"),
       offset: z
         .number()
         .optional()
-        .describe("Number of suggestions to skip for pagination"),
+        .describe("Number of suggestions to skip for pagination (default: 0)"),
       status: z
         .enum([
           "submitted",
@@ -564,120 +235,35 @@
           "implemented",
         ])
         .optional()
-        .describe("Filter by status"),
-=======
-    name: "list_suggestions",
-    description: "List suggestions with optional pagination and status filtering",
-    schema: z.object({
-      limit: z
-        .number()
-        .optional()
-        .describe("Number of suggestions to return (default: 20)"),
-      offset: z
-        .number()
-        .optional()
-        .describe("Number of suggestions to skip for pagination (default: 0)"),
-      status: z
-        .enum(["submitted", "under-review", "accepted", "rejected", "implemented"])
-        .optional()
         .describe("Filter by suggestion status"),
->>>>>>> 8d8129b7
     }),
     handler: async ({ limit, offset, status }) => {
       const result = await api.listSuggestions({ limit, offset, status });
       const suggestionsList = result.suggestions
         .map(
-<<<<<<< HEAD
-          (sug) =>
-            `- ${sug.title} (${sug.id})\n` +
-            `  Status: ${sug.status}, Votes: ${sug.votes}, Category: ${
-              sug.category || "None"
+          (suggestion) =>
+            `- [${suggestion.status.toUpperCase()}] ${suggestion.title} (${
+              suggestion.id
+            })\n` +
+            `  Category: ${suggestion.category} | Priority: ${suggestion.priority} | Votes: ${suggestion.votes}\n` +
+            `  ${suggestion.description.substring(0, 100)}${
+              suggestion.description.length > 100 ? "..." : ""
             }`
         )
-        .join("\n");
-=======
-          (suggestion) =>
-            `- [${suggestion.status.toUpperCase()}] ${suggestion.title} (${suggestion.id})\n` +
-            `  Category: ${suggestion.category} | Priority: ${suggestion.priority} | Votes: ${suggestion.votes}\n` +
-            `  ${suggestion.description.substring(0, 100)}${suggestion.description.length > 100 ? "..." : ""}`
-        )
         .join("\n\n");
->>>>>>> 8d8129b7
-
-      return {
-        content: [
-          {
-            type: "text" as const,
-            text:
-<<<<<<< HEAD
-              `Found ${result.suggestions.length} suggestions:\n\n${suggestionsList}\n\n` +
-=======
-              `Found ${result.suggestions.length} suggestions${status ? ` with status "${status}"` : ""}:\n\n${suggestionsList}\n\n` +
->>>>>>> 8d8129b7
+
+      return {
+        content: [
+          {
+            type: "text" as const,
+            text:
+              `Found ${result.suggestions.length} suggestions${
+                status ? ` with status "${status}"` : ""
+              }:\n\n${suggestionsList}\n\n` +
               `Has more results: ${result.hasMore}`,
           },
         ],
       };
     },
   }),
-<<<<<<< HEAD
-
-  createMCPTool({
-    name: "vote_suggestion",
-    description:
-      "Vote for a suggestion (toggles vote - adds if not voted, removes if already voted)",
-    schema: z.object({
-      id: z.string().describe("The ID of the suggestion to vote for"),
-    }),
-    handler: async ({ id }) => {
-      const result = await api.voteSuggestion(id);
-      return {
-        content: [
-          {
-            type: "text" as const,
-            text:
-              `${
-                result.voted ? "Voted for" : "Removed vote from"
-              } suggestion: ${result.title}\n` +
-              `ID: ${result.id}\n` +
-              `Current votes: ${result.votes}`,
-          },
-        ],
-      };
-    },
-  }),
-
-  createMCPTool({
-    name: "update_suggestion",
-    description: "Update the status of a suggestion",
-    schema: z.object({
-      id: z.string().describe("The ID of the suggestion to update"),
-      status: z
-        .enum([
-          "submitted",
-          "under-review",
-          "accepted",
-          "rejected",
-          "implemented",
-        ])
-        .describe("New status for the suggestion"),
-    }),
-    handler: async ({ id, status }) => {
-      const result = await api.updateSuggestion(id, { id, status });
-      return {
-        content: [
-          {
-            type: "text" as const,
-            text:
-              `Updated suggestion: ${result.title}\n` +
-              `ID: ${result.id}\n` +
-              `New status: ${result.status}\n` +
-              `Votes: ${result.votes}`,
-          },
-        ],
-      };
-    },
-  }),
-=======
->>>>>>> 8d8129b7
 ];